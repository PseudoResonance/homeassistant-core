"""
Support the OwnTracks platform.

For more details about this platform, please refer to the documentation at
https://home-assistant.io/components/device_tracker.owntracks/
"""
import json
import logging
import threading
from collections import defaultdict

import homeassistant.components.mqtt as mqtt
from homeassistant.const import STATE_HOME
from homeassistant.util import convert, slugify
from homeassistant.components import zone

DEPENDENCIES = ['mqtt']

REGIONS_ENTERED = defaultdict(list)
MOBILE_BEACONS_ACTIVE = defaultdict(list)

BEACON_DEV_ID = 'beacon'

LOCATION_TOPIC = 'owntracks/+/+'
EVENT_TOPIC = 'owntracks/+/+/event'
WAYPOINT_TOPIC = 'owntracks/{}/+/waypoint'

_LOGGER = logging.getLogger(__name__)

LOCK = threading.Lock()

CONF_MAX_GPS_ACCURACY = 'max_gps_accuracy'
CONF_WAYPOINT_IMPORT_USER = 'waypoint_import_user'

VALIDATE_LOCATION = 'location'
VALIDATE_TRANSITION = 'transition'

CONF_WAYPOINT_IMPORT_USER = 'waypoint_import_user'


def setup_scanner(hass, config, see):
    """Setup an OwnTracks tracker."""
    max_gps_accuracy = config.get(CONF_MAX_GPS_ACCURACY)
    waypoint_import_user = config.get(CONF_WAYPOINT_IMPORT_USER)

    def validate_payload(payload, data_type):
        """Validate OwnTracks payload."""
        try:
            data = json.loads(payload)
        except ValueError:
            # If invalid JSON
            _LOGGER.error('Unable to parse payload as JSON: %s', payload)
            return None
        if not isinstance(data, dict) or data.get('_type') != data_type:
            _LOGGER.debug('Skipping %s update for following data '
                          'because of missing or malformatted data: %s',
                          data_type, data)
            return None
<<<<<<< HEAD
        if data_type == VALIDATE_TRANSITION or data_type == 'waypoints':
            return data
        if max_gps_accuracy is not None and \
                convert(data.get('acc'), float, 0.0) > max_gps_accuracy:
            _LOGGER.warning('Ignoring %s update because expected GPS '
                            'accuracy %s is not met: %s',
                            data_type, max_gps_accuracy, payload)
            return None
        if convert(data.get('acc'), float, 1.0) == 0.0:
            _LOGGER.warning('Ignoring %s update because GPS accuracy'
                            'is zero: %s',
                            data_type, payload)
            return None
=======
        if data_type != 'waypoints':
            if max_gps_accuracy is not None and \
                    convert(data.get('acc'), float, 0.0) > max_gps_accuracy:
                _LOGGER.debug('Skipping %s update because expected GPS '
                              'accuracy %s is not met: %s',
                              data_type, max_gps_accuracy, data)
                return None
            if convert(data.get('acc'), float, 1.0) == 0.0:
                _LOGGER.debug('Skipping %s update because GPS accuracy'
                              'is zero',
                              data_type)
                return None
>>>>>>> 2bea5a48

        return data

    def owntracks_location_update(topic, payload, qos):
        """MQTT message received."""
        # Docs on available data:
        # http://owntracks.org/booklet/tech/json/#_typelocation
        data = validate_payload(payload, VALIDATE_LOCATION)
        if not data:
            return

        dev_id, kwargs = _parse_see_args(topic, data)

        # Block updates if we're in a region
        with LOCK:
            if REGIONS_ENTERED[dev_id]:
                _LOGGER.debug(
                    "location update ignored - inside region %s",
                    REGIONS_ENTERED[-1])
                return

            see(**kwargs)
            see_beacons(dev_id, kwargs)

    def owntracks_event_update(topic, payload, qos):
        """MQTT event (geofences) received."""
        # Docs on available data:
        # http://owntracks.org/booklet/tech/json/#_typetransition
        data = validate_payload(payload, VALIDATE_TRANSITION)
        if not data:
            return

        if data.get('desc') is None:
            _LOGGER.error(
                "Location missing from `Entering/Leaving` message - "
                "please turn `Share` on in OwnTracks app")
            return
        # OwnTracks uses - at the start of a beacon zone
        # to switch on 'hold mode' - ignore this
        location = slugify(data['desc'].lstrip("-"))
        if location.lower() == 'home':
            location = STATE_HOME

        dev_id, kwargs = _parse_see_args(topic, data)

        def enter_event():
            """Execute enter event."""
            _zone = hass.states.get("zone.{}".format(location))
            with LOCK:
                if _zone is None and data.get('t') == 'b':
                    # Not a HA zone, and a beacon so assume mobile
                    beacons = MOBILE_BEACONS_ACTIVE[dev_id]
                    if location not in beacons:
                        beacons.append(location)
                    _LOGGER.info("Added beacon %s", location)
                else:
                    # Normal region
                    regions = REGIONS_ENTERED[dev_id]
                    if location not in regions:
                        regions.append(location)
                    _LOGGER.info("Enter region %s", location)
                    _set_gps_from_zone(kwargs, location, _zone)

                see(**kwargs)
                see_beacons(dev_id, kwargs)

        def leave_event():
            """Execute leave event."""
            with LOCK:
                regions = REGIONS_ENTERED[dev_id]
                if location in regions:
                    regions.remove(location)
                new_region = regions[-1] if regions else None

                if new_region:
                    # Exit to previous region
                    _zone = hass.states.get("zone.{}".format(new_region))
                    _set_gps_from_zone(kwargs, new_region, _zone)
                    _LOGGER.info("Exit to %s", new_region)
                    see(**kwargs)
                    see_beacons(dev_id, kwargs)

                else:
                    _LOGGER.info("Exit to GPS")
                    # Check for GPS accuracy
                    valid_gps = True
                    if 'acc' in data:
                        if data['acc'] == 0.0:
                            valid_gps = False
                            _LOGGER.warning(
                                'Ignoring GPS in region exit because accuracy'
                                'is zero: %s',
                                payload)
                        if (max_gps_accuracy is not None and
                                data['acc'] > max_gps_accuracy):
                            valid_gps = False
                            _LOGGER.warning(
                                'Ignoring GPS in region exit because expected '
                                'GPS accuracy %s is not met: %s',
                                max_gps_accuracy, payload)
                    if valid_gps:
                        see(**kwargs)
                        see_beacons(dev_id, kwargs)

                beacons = MOBILE_BEACONS_ACTIVE[dev_id]
                if location in beacons:
                    beacons.remove(location)
                    _LOGGER.info("Remove beacon %s", location)

        if data['event'] == 'enter':
            enter_event()
        elif data['event'] == 'leave':
            leave_event()
        else:
            _LOGGER.error(
                'Misformatted mqtt msgs, _type=transition, event=%s',
                data['event'])
            return

    def owntracks_waypoint_update(topic, payload, qos):
        """List of waypoints published by a user."""
        # Docs on available data:
        # http://owntracks.org/booklet/tech/json/#_typewaypoints
        data = validate_payload(payload, 'waypoints')
        if not data:
            return

        wayps = data['waypoints']
        _LOGGER.info("Got %d waypoints from %s", len(wayps), topic)
        for wayp in wayps:
            name = wayp['desc']
            lat = wayp['lat']
            lon = wayp['lon']
            rad = wayp['rad']
            zone.add_zone(hass, name, lat, lon, rad)

    def see_beacons(dev_id, kwargs_param):
        """Set active beacons to the current location."""
        kwargs = kwargs_param.copy()
        # the battery state applies to the tracking device, not the beacon
        kwargs.pop('battery', None)
        for beacon in MOBILE_BEACONS_ACTIVE[dev_id]:
            kwargs['dev_id'] = "{}_{}".format(BEACON_DEV_ID, beacon)
            kwargs['host_name'] = beacon
            see(**kwargs)

    mqtt.subscribe(hass, LOCATION_TOPIC, owntracks_location_update, 1)
    mqtt.subscribe(hass, EVENT_TOPIC, owntracks_event_update, 1)

    if waypoint_import_user is not None:
        mqtt.subscribe(hass, WAYPOINT_TOPIC.format(waypoint_import_user),
                       owntracks_waypoint_update, 1)

    return True


def _parse_see_args(topic, data):
    """Parse the OwnTracks location parameters, into the format see expects."""
    parts = topic.split('/')
    dev_id = slugify('{}_{}'.format(parts[1], parts[2]))
    host_name = parts[1]
    kwargs = {
        'dev_id': dev_id,
        'host_name': host_name,
        'gps': (data['lat'], data['lon'])
    }
    if 'acc' in data:
        kwargs['gps_accuracy'] = data['acc']
    if 'batt' in data:
        kwargs['battery'] = data['batt']
    return dev_id, kwargs


def _set_gps_from_zone(kwargs, location, _zone):
    """Set the see parameters from the zone parameters."""
    if _zone is not None:
        kwargs['gps'] = (
            _zone.attributes['latitude'],
            _zone.attributes['longitude'])
        kwargs['gps_accuracy'] = _zone.attributes['radius']
        kwargs['location_name'] = location
    return kwargs<|MERGE_RESOLUTION|>--- conflicted
+++ resolved
@@ -56,7 +56,6 @@
                           'because of missing or malformatted data: %s',
                           data_type, data)
             return None
-<<<<<<< HEAD
         if data_type == VALIDATE_TRANSITION or data_type == 'waypoints':
             return data
         if max_gps_accuracy is not None and \
@@ -70,20 +69,6 @@
                             'is zero: %s',
                             data_type, payload)
             return None
-=======
-        if data_type != 'waypoints':
-            if max_gps_accuracy is not None and \
-                    convert(data.get('acc'), float, 0.0) > max_gps_accuracy:
-                _LOGGER.debug('Skipping %s update because expected GPS '
-                              'accuracy %s is not met: %s',
-                              data_type, max_gps_accuracy, data)
-                return None
-            if convert(data.get('acc'), float, 1.0) == 0.0:
-                _LOGGER.debug('Skipping %s update because GPS accuracy'
-                              'is zero',
-                              data_type)
-                return None
->>>>>>> 2bea5a48
 
         return data
 
